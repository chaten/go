--- conflicted
+++ resolved
@@ -531,11 +531,7 @@
 			r := p
 			sp := getcallersp(unsafe.Pointer(&p))
 			pc := getcallerpc(unsafe.Pointer(&p))
-<<<<<<< HEAD
-			onM(func() {
-=======
 			systemstack(func() {
->>>>>>> 5fce15a2
 				saveg(pc, sp, gp, &r[0])
 			})
 			r = r[1:]
@@ -584,11 +580,7 @@
 	if len(buf) > 0 {
 		sp := getcallersp(unsafe.Pointer(&buf))
 		pc := getcallerpc(unsafe.Pointer(&buf))
-<<<<<<< HEAD
-		onM(func() {
-=======
 		systemstack(func() {
->>>>>>> 5fce15a2
 			g0 := getg()
 			g0.writebuf = buf[0:0:len(buf)]
 			goroutineheader(gp)
@@ -627,11 +619,7 @@
 		goroutineheader(gp)
 		pc := getcallerpc(unsafe.Pointer(&p))
 		sp := getcallersp(unsafe.Pointer(&p))
-<<<<<<< HEAD
-		onM(func() {
-=======
 		systemstack(func() {
->>>>>>> 5fce15a2
 			traceback(pc, sp, 0, gp)
 		})
 	} else {
@@ -651,11 +639,7 @@
 	goroutineheader(gp)
 	pc := getcallerpc(unsafe.Pointer(&p))
 	sp := getcallersp(unsafe.Pointer(&p))
-<<<<<<< HEAD
-	onM(func() {
-=======
 	systemstack(func() {
->>>>>>> 5fce15a2
 		traceback(pc, sp, 0, gp)
 	})
 	print("\n")
